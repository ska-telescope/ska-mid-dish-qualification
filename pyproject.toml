--- conflicted
+++ resolved
@@ -16,11 +16,7 @@
     "PyQt6==6.4.2",
     "pyqt6-tools",
     "python-dotenv",
-<<<<<<< HEAD
-    "qasync",
-=======
     "qasync>=0.62.0",
->>>>>>> 8775b465
 ]
 
 dynamic = ["version"]
