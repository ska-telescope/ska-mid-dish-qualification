[build-system]
requires = ["setuptools>=64", "setuptools_scm[toml]>=6.2", "wheel"]
build-backend = "setuptools.build_meta"

[project]
name = "DiSQ"
classifiers = [
    "Development Status :: 3 - Alpha",
    "License :: OSI Approved :: Apache Software License",
    "Programming Language :: Python :: 3.10",
    "Programming Language :: Python :: 3.11",
]
description = "SKAO MID Dish Structure Qualification (DiSQ) software"
<<<<<<< HEAD
dependencies = ["asyncua"]
=======
dependencies = [
    "asyncua",
    "PyQt6==6.4.2",
    "pyqt6-tools",
    "python-dotenv",
    "qasync"
] 

>>>>>>> 4ab74468
dynamic = ["version"]
license.file = "LICENSE"
readme = "README.md"
requires-python = ">=3.10"

[project.optional-dependencies]
dev = [
    "build",
    "black",
    "mypy",
    "flake8-isort",
    "Flake8-pyproject",
    "pipdeptree",
    "pytest",
    "pytest-cov",
    "tox-direct",
    "types-mock",
]

[project.scripts]
disq-gui = "disq.mvcmain:main"

[project.urls]
GitLab = "https://gitlab.com/ska-telescope/ska-mid-dish-qualification"
source = "https://gitlab.com/ska-telescope/ska-mid-dish-qualification"

[[project.authors]] # Further authors may be added by duplicating this section
email = "Thomas.Juerges@skao.int"
name = "Thomas Juerges"
[[project.authors]]
email = "oliver.skivington@criticalsoftware.com"
name = "Oliver Skivington"
[[project.authors]]
email = "ukp@observatorysciences.co.uk"
name = "Ulrik Pedersen"

[tool.setuptools_scm]
write_to = "src/disq/_version.py"

[tool.mypy]
ignore_missing_imports = true # Ignore missing stubs in imported modules

[tool.isort]
float_to_top = true
profile = "black"

[tool.flake8]
extend-ignore = [
    "E203", # See https://github.com/PyCQA/pycodestyle/issues/373
    "F811", # support typing.overload decorator
    "F722", # allow Annotated[typ, some_func("some string")]
]
max-line-length = 88 # Respect black's line length (default 88),
exclude = [".tox", ".venv"]

[tool.black] # See https://black.readthedocs.io/en/stable/usage_and_configuration/the_basics.html#configuration-format
force-exclude = "sculib.py|cam_sensors.py" # RegEx - Exclude formatting the legacy code

[tool.pytest.ini_options]
# Run pytest with all our checkers, and don't spam us with massive tracebacks on error
addopts = """
    --tb=native -vv --doctest-modules --doctest-glob="*.rst"
    """
# https://iscinumpy.gitlab.io/post/bound-version-constraints/#watch-for-warnings
filterwarnings = "error"
# Doctest python code in docs, python code in src docstrings, test functions in tests
testpaths = "docs src tests"

[tool.coverage.run]
data_file = "/tmp/disq.coverage"

[tool.coverage.paths]
# Tests are run from installed location, map back to the src directory
source = ["src", "**/site-packages/"]

# tox must currently be configured via an embedded ini string
# See: https://github.com/tox-dev/tox/issues/999
[tool.tox]
legacy_tox_ini = """
[tox]
skipsdist=True

[testenv:{mypy,pytest}]
# Don't create a virtualenv for the command, requires tox-direct plugin
direct = True
passenv = *
allowlist_externals =
    pytest
    mypy
commands =
    pytest: pytest --cov=disq --cov-report term --cov-report xml:cov.xml {posargs}
    mypy: mypy src tests {posargs}
"""<|MERGE_RESOLUTION|>--- conflicted
+++ resolved
@@ -11,9 +11,6 @@
     "Programming Language :: Python :: 3.11",
 ]
 description = "SKAO MID Dish Structure Qualification (DiSQ) software"
-<<<<<<< HEAD
-dependencies = ["asyncua"]
-=======
 dependencies = [
     "asyncua",
     "PyQt6==6.4.2",
@@ -22,7 +19,6 @@
     "qasync"
 ] 
 
->>>>>>> 4ab74468
 dynamic = ["version"]
 license.file = "LICENSE"
 readme = "README.md"
